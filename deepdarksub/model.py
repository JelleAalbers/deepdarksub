import builtins
import contextlib
from datetime import datetime
import json
from functools import partial
from pathlib import Path
import tempfile

import fastai.vision.all as fv
import numpy as np
import torch

import deepdarksub as dds
export, __all__ = dds.exporter()
__all__.extend(['shorten_param_name'])


mdef = 'main_deflector_parameters_'
shorten_param_name = dict((
    (mdef + 'theta_E', 'theta_E'),
    ('subhalo_parameters_sigma_sub', 'sigma_sub'),
    ('los_parameters_delta_los', 'delta_los'),
    (mdef + 'center_x', 'center_x'),
    (mdef + 'center_y', 'center_y'),
    (mdef + 'gamma', 'gamma'),
    (mdef + 'gamma1', 'gamma1'),
    (mdef + 'gamma2', 'gamma2'),
    (mdef + 'e1', 'e1'),
    (mdef + 'e2', 'e2')))


@export
class Model:

    @classmethod
    def from_json(cls, filename, **kwargs):
        """Build model using configuration from a json
        metadata file.

        Args:
            filename: full path to json
            **kwargs: any options to override train_config
                from the json with.

        To setup pretrained models, you must also load the weights!
        """
        with open(filename) as f:
            r = json.load(f)
        original_dataset = r['train_config']['dataset_name']
        kwargs = {**r['train_config'], **kwargs}
        if 'normalizer_means' not in kwargs:
            print("Old json, normalizer settings omitted. Since model was "
                  f"trained for {original_dataset}, assuming its statistics "
                  "for normalization.")
            kwargs.update(normalizer_defaults(original_dataset))
        return cls(**kwargs)

    def __init__(self,
                 verbose=True,
                 base_dir='.',
                 test_only=False,
                 **kwargs):
        """Initialize substructure-predicting model

        Args:
            verbose: if True, print messages during initialization
            base_dir: Path to directory containing datasets (each in their
                own folder). Defaults to current directory.
            test_only: if True, initialize with a dummy dataset
                (2 blank images with meaningless metadata).
            **kwargs: Configuration options
        """
        self.print = print = builtins.print if verbose else lambda x: x

        self.train_config = tc = dict(
            val_galaxies = dds.metadata.val_galaxies,
            bad_galaxies = dds.load_bad_galaxies())
        tc.update(**kwargs)

        self.fit_parameters = tc['fit_parameters']
        self.n_params = len(self.fit_parameters)
        self.short_names = [shorten_param_name[pname]
                            for pname in self.fit_parameters]

        if test_only:
            print(f"Setting up model with meaningless toy data. You won't be "
                  "able to train or use predict_all, but you can run predict "
                  "on new images.")
            self.data_dir = dds.make_dummy_dataset()
        else:
            self.data_dir = Path(base_dir) / tc['dataset_name']
            if self.data_dir.exists():
                print(f"Setting up model for dataset {tc['dataset_name']}")
            else:
                raise FileNotFoundError(
                    f"{self.data_dir} not found! Check base dir, or "
                    "pass test_only = True to setup model for evaluation only.")

        self.metadata, self.galaxy_indices = dds.load_metadata(
            self.data_dir,
            val_galaxies=tc['val_galaxies'],
            bad_galaxies=tc['bad_galaxies'],
            remove_bad=True,
            verbose=False if test_only else verbose)
        if 'normalizer_means' in tc:
            self.normalizer = dds.Normalizer(
                fit_parameters=self.fit_parameters,
                means=tc['normalizer_means'],
                scales=tc['normalizer_scales'])
        else:
            self.normalizer = dds.Normalizer(self.metadata, self.fit_parameters)

        print(f"Cuda available: {torch.cuda.is_available()}")
        print("CUDA device: "
            + torch.cuda.get_device_name(torch.cuda.current_device()))

        # Setting these up will take a while; looks like it's loading the entire
        # dataset in RAM? I'm probably butchering the fastai dataloader API...
        print("Setting up data block and data loaders, could take a while")
        self.data_block = dds.data_block(
            self.metadata,
            fit_parameters=tc['fit_parameters'],
            data_dir=self.data_dir,
            uncertainty=tc['uncertainty'],
            augment_rotation=tc['augment_rotation'])
        self.data_loaders = self.data_block.dataloaders(None,
                                                        bs=tc['batch_size'])
        print("Dataloaders initialized")

        self.metrics = dds.all_metrics(
            self.fit_parameters,
            self.normalizer,
            self.short_names,
            self.train_config['uncertainty'])

<<<<<<< HEAD
        arch = getattr(fv, tc['architecture'])
        if 'architecture_options' in tc:
            arch = partial(arch, **tc['architecture_options'])
        
=======
        self.dropout_switch = dds.TestTimeDropout()
>>>>>>> 7610762c
        self.learner = fv.cnn_learner(
            dls=self.data_loaders,
            arch=arch,
            n_in=1,
            n_out=dds.n_out(self.n_params, tc['uncertainty']),
            loss_func=dds.loss_for(
                self.fit_parameters,
                tc['uncertainty'],
                parameter_weights=tc.get('parameter_weights')),
            metrics=self.metrics,
            pretrained=False,
            cbs=[self.dropout_switch],
            bn_final=tc['bn_final'])

    def predict(self,
                filename,
                as_dict=True,
                short_names=True,
                with_dropout=False,
                **kwargs):
        """Return (prediction, uncertainty) for a single image

        Args:
            filename: str/Path to npy images
            as_dict: If True, ... returns dicts of floats, else array
            short_names: If True, dicts will use short-form parameter names
            with_dropout: If True, activate dropout
                (will partially randomizes prediction)
        """
        pred, unc = self.predict_many(
            [filename],
            progress=False,
            as_dict=as_dict,
            short_names=short_names,
            with_dropout=with_dropout,
            **kwargs)
        if as_dict:
            # No need to return 1-element arrays, just extract the float
            pred = {k: v[0] for k, v in pred.items()}
            if isinstance(unc, dict):
                unc = {k: v[0] for k, v in unc.items()}
        return pred, unc

    def predict_many(self,
                     filenames,
                     progress=True,
                     as_dict=True,
                     short_names=True,
                     with_dropout=False,
                     **kwargs):
        """Return (predictions, uncertainties) for images in filenames list

        Args:
            filenames: sequence of str/Path to .npy images
            progress: if True (default), show a progress bar
            as_dict: If True, ... returns dict of arrays (one per param),
                otherwise 2d arrays (param order matches self.fit_parameters).
            with_dropout: If True, activate dropout
                (will partially randomizes prediction)
        """
        if isinstance(filenames, (str, Path)):
            raise ValueError(
                "Expected a sequence of filenames; have you seen .predict?")
        filenames = [Path(fn) for fn in filenames]
        dl = self.learner.dls.test_dl(filenames, **kwargs)
        nullc = contextlib.nullcontext
        with nullc() if progress else self.learner.no_bar():
            with self.dropout_switch.active() if with_dropout else nullc():
                preds = self.learner.get_preds(dl=dl)[0]
        y_pred, y_unc = self.normalizer.decode(
            preds,
            as_dict=as_dict,
            uncertainty=self.train_config['uncertainty'],)
        if short_names:
            y_pred = self._shorten_dict(y_pred)
            if isinstance(y_unc, dict):
                self._shorten_dict(y_unc)
        return y_pred, y_unc

    def predict_all(self,
                    dataset='val',
                    as_dict=True,
                    short_names=True):
        """Return (pred=..., unc=..., true=...) for validation or training data.

        Args:
            dataset: 'train' gets training data results, 'val' validation data
            as_dict: If True, ... is a dict of arrays (one per param),
                otherwise a 2d array (param order matches self.fit_parameters).
            short_names: If True, dicts will use short-form parameter names
        """
        preds, targets = self.learner.get_preds(
            ds_idx=0 if dataset == 'train' else 1,
            reorder=False)
        y_pred, y_unc = self.normalizer.decode(
            preds,
            uncertainty=self.train_config['uncertainty'],
            as_dict=as_dict)
        y_true, _ = self.normalizer.decode(
            targets[:,:self.n_params],
            as_dict=as_dict)
        return {
            label: self._shorten_dict(x) if as_dict and short_names and isinstance(x, dict)
                   else x
            for label, x in [('pred', y_pred),
                             ('unc', y_unc),
                             ('true', y_true)]}

    @staticmethod
    def _shorten_dict(x):
        return {shorten_param_name[pname]: val
                for pname, val in x.items()}

    def train(self, model_dir='models', lr_find=True):
        """Train the model according to the configuration, then
        save model (.pth) and training log (.json) in results_dir"""
        # Get a unique name from the current time and configuration,
        # for naming the model and training logs,
        result_name = (
            datetime.now().strftime('%y%m%d_%H%M')
            + '_' + self.train_config['dataset_name']
            + '_' + dds.deterministic_hash(self.train_config))
        print(f"Starting training; results will be saved as {result_name}")

        if lr_find:
            print("Running lr_find")
            self.learner.lr_find(show_plot=True)

            import matplotlib.pyplot as plt
            Path('./plots').mkdir(exist_ok=True)
            plt.axvline(self.train_config['base_lr'], color='red', linewidth=1)
            plot_fname = 'plots/' + result_name + '_lr_find.png'
            plt.savefig(plot_fname, dpi=200, bbox_inches='tight')
            print(f"Saved lr_find plot to {plot_fname}")

        self.learner.fit_one_cycle(
            n_epoch=self.train_config['n_epochs'],
            lr_max=self.train_config['base_lr'],
            **self.train_config.get('lr_schedule', {}))
        print("Training finished")

        model_dir = Path(model_dir)
        model_dir.mkdir(exist_ok=True)
        self.learner.model_dir = str(model_dir)

        out = dict(zip(
            ['train_loss', 'val_loss', *[f.name for f in self.metrics]],
            np.stack(self.learner.recorder.values).T.tolist()))
        out.update(
            train_loss_hr = [x.numpy().item()
                            for x in self.learner.recorder.losses],
            # only last epoch duration is recorded... oh well
            epoch_duration = self.learner.recorder.log[-1],
            n_images = len(self.metadata),
            train_config=self.train_config)
        # Store normalizer config, so we can use the model on other datasets
        out.update(dict(
            normalizer_means=self.normalizer.means,
            normalizer_scales=self.normalizer.scales))

        with open(model_dir / (result_name + '.json'), mode='w') as f:
            json.dump(out, f, cls=dds.NumpyJSONEncoder)

        self.learner.save(result_name)
        return result_name


@export
def normalizer_defaults(dataset_name):
    if dataset_name == 'dl_ss_npy':
        return {
            'normalizer_means': {
                'main_deflector_parameters_theta_E': 1.105562778713642,
                'subhalo_parameters_sigma_sub': 0.11330676025232005,
                'los_parameters_delta_los': 1.2786016271288887,
                'main_deflector_parameters_center_x': 0,
                'main_deflector_parameters_center_y': 0,
                'main_deflector_parameters_gamma': 2.012546764682251,
                'main_deflector_parameters_gamma1': 0,
                'main_deflector_parameters_gamma2': 0,
                'main_deflector_parameters_e1': 0,
                'main_deflector_parameters_e2': 0},
            'normalizer_scales': {
                'main_deflector_parameters_theta_E': 0.11083102731205988,
                'subhalo_parameters_sigma_sub': 0.060380880509218304,
                'los_parameters_delta_los': 1.015695530279778,
                'main_deflector_parameters_center_x': 1,
                'main_deflector_parameters_center_y': 1,
                'main_deflector_parameters_gamma': 0.10077831063987681,
                'main_deflector_parameters_gamma1': 1,
                'main_deflector_parameters_gamma2': 1,
                'main_deflector_parameters_e1': 1,
                'main_deflector_parameters_e2': 1}}

    elif dataset_name == 'more_500k':
        return {
            'normalizer_means': {
                'main_deflector_parameters_theta_E': 1.1056347236788366,
                'subhalo_parameters_sigma_sub': 0.09976644381301354,
                'los_parameters_delta_los': 1.000093967445753,
                'main_deflector_parameters_center_x': 0,
                'main_deflector_parameters_center_y': 0,
                'main_deflector_parameters_gamma': 2.012380520111582,
                'main_deflector_parameters_gamma1': 0,
                'main_deflector_parameters_gamma2': 0,
                'main_deflector_parameters_e1': 0,
                'main_deflector_parameters_e2': 0},
            'normalizer_scales': {
                'main_deflector_parameters_theta_E': 0.11093302082062602,
                'subhalo_parameters_sigma_sub': 0.05770832453252406,
                'los_parameters_delta_los': 0.5770424745804907,
                'main_deflector_parameters_center_x': 1,
                'main_deflector_parameters_center_y': 1,
                'main_deflector_parameters_gamma': 0.1006303388806144,
                'main_deflector_parameters_gamma1': 1,
                'main_deflector_parameters_gamma2': 1,
                'main_deflector_parameters_e1': 1,
                'main_deflector_parameters_e2': 1}}<|MERGE_RESOLUTION|>--- conflicted
+++ resolved
@@ -133,14 +133,12 @@
             self.short_names,
             self.train_config['uncertainty'])
 
-<<<<<<< HEAD
         arch = getattr(fv, tc['architecture'])
         if 'architecture_options' in tc:
             arch = partial(arch, **tc['architecture_options'])
-        
-=======
+
         self.dropout_switch = dds.TestTimeDropout()
->>>>>>> 7610762c
+
         self.learner = fv.cnn_learner(
             dls=self.data_loaders,
             arch=arch,
